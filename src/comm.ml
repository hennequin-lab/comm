include Comm_typ

(** {1 Single node} *)

(** Communication on a single node -- trivial, but can be used as a fallback *)
module Mpi (R : sig
  val init_rng : int -> unit
end) =
struct
<<<<<<< HEAD
  let n_nodes = 1
  let barrier () = ()
  let scatter x = x.(0)
  let gather x = [| x |]
=======
  let n_nodes = Mpi.comm_size Mpi.comm_world
  let rank = Mpi.comm_rank Mpi.comm_world
  let first = rank = 0
  let root_perform f = if first then f () else ()
  let barrier () = Mpi.barrier Mpi.comm_world
  let scatter x = Mpi.scatter x 0 Mpi.comm_world
  let gather x = Mpi.gather x 0 Mpi.comm_world
>>>>>>> f89a8061

  let gatheroption x =
    Array.map
      (function
        | None -> failwith "gatheroption"
        | Some z -> z)
      x


  let allgather x = [| x |]

  let allgatheroption x =
<<<<<<< HEAD
    Array.map
      (function
        | None -> failwith "allgatheroption"
        | Some z -> z)
      x
=======
    let allx = allgather x in
    let n = Array.length x in
    assert (Array.fold_left (fun accu z -> accu && Array.length z = n) true allx);
    let allx = trans allx in
    Array.init n (fun i ->
        let z =
          Array.fold_left
            (fun accu z ->
              match z with
              | Some x -> Some x
              | None -> accu)
            None
            allx.(i)
        in
        match z with
        | Some x -> x
        | None -> failwith "bad partitioning in allgatheroption")


  let reduce_sum_int x = Mpi.reduce_int x Mpi.Int_sum 0 Mpi.comm_world
  let reduce_sum_float x = Mpi.reduce_float x Mpi.Float_sum 0 Mpi.comm_world
  let reduce_sum_bigarray x dst = Mpi.reduce_bigarray x dst Mpi.Sum 0 Mpi.comm_world
  let broadcast x = Mpi.broadcast x 0 Mpi.comm_world
>>>>>>> f89a8061


  let broadcast x = x
  let broadcast' f = f ()
  let root_receive x (_ : int) = x
  let send_to_root _ = ()
  let rank = 0
  let first = true
  let root_perform f = f ()

  let self_init_rng () =
    Random.self_init ();
    R.init_rng Random.(int 1000000000)


  let with_same_rng f = f ()
  let print = Printf.printf "%s%!"
  let print_endline = Printf.printf "%s\n%!"
end
<|MERGE_RESOLUTION|>--- conflicted
+++ resolved
@@ -7,20 +7,10 @@
   val init_rng : int -> unit
 end) =
 struct
-<<<<<<< HEAD
   let n_nodes = 1
   let barrier () = ()
   let scatter x = x.(0)
   let gather x = [| x |]
-=======
-  let n_nodes = Mpi.comm_size Mpi.comm_world
-  let rank = Mpi.comm_rank Mpi.comm_world
-  let first = rank = 0
-  let root_perform f = if first then f () else ()
-  let barrier () = Mpi.barrier Mpi.comm_world
-  let scatter x = Mpi.scatter x 0 Mpi.comm_world
-  let gather x = Mpi.gather x 0 Mpi.comm_world
->>>>>>> f89a8061
 
   let gatheroption x =
     Array.map
@@ -33,39 +23,16 @@
   let allgather x = [| x |]
 
   let allgatheroption x =
-<<<<<<< HEAD
     Array.map
       (function
         | None -> failwith "allgatheroption"
         | Some z -> z)
       x
-=======
-    let allx = allgather x in
-    let n = Array.length x in
-    assert (Array.fold_left (fun accu z -> accu && Array.length z = n) true allx);
-    let allx = trans allx in
-    Array.init n (fun i ->
-        let z =
-          Array.fold_left
-            (fun accu z ->
-              match z with
-              | Some x -> Some x
-              | None -> accu)
-            None
-            allx.(i)
-        in
-        match z with
-        | Some x -> x
-        | None -> failwith "bad partitioning in allgatheroption")
 
 
-  let reduce_sum_int x = Mpi.reduce_int x Mpi.Int_sum 0 Mpi.comm_world
-  let reduce_sum_float x = Mpi.reduce_float x Mpi.Float_sum 0 Mpi.comm_world
-  let reduce_sum_bigarray x dst = Mpi.reduce_bigarray x dst Mpi.Sum 0 Mpi.comm_world
-  let broadcast x = Mpi.broadcast x 0 Mpi.comm_world
->>>>>>> f89a8061
-
-
+  let reduce_sum_int x = x
+  let reduce_sum_float x = x
+  let reduce_sum_bigarray x dst = Bigarray.Genarray.blit x dst
   let broadcast x = x
   let broadcast' f = f ()
   let root_receive x (_ : int) = x
@@ -82,4 +49,4 @@
   let with_same_rng f = f ()
   let print = Printf.printf "%s%!"
   let print_endline = Printf.printf "%s\n%!"
-end
+end